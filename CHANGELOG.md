--- conflicted
+++ resolved
@@ -4,17 +4,13 @@
 The format is based on [Keep a Changelog](http://keepachangelog.com/en/1.0.0/)
 and this project adheres to [Semantic Versioning](http://semver.org/spec/v2.0.0.html).
 
-<<<<<<< HEAD
+## [v1.1.3]
+
+### Fixed
+
+- Removed unsafe use of `exec` and `eval` in `message_adapter.__assignJsonPathValue`
+
 ## [v1.1.2] - 2019-12-13
-=======
-## [v1.1.3]
-
-### Fixed
-
-- Removed unsafe use of `exec` and `eval` in `message_adapter.__assignJsonPathValue`
-
-## [v1.1.2]
->>>>>>> e9bac2da
 
 ### Added
 
